"""Schema migration helpers."""
from __future__ import annotations

from collections.abc import Callable, Iterable
import contextlib
from dataclasses import dataclass, replace as dataclass_replace
from datetime import timedelta
import logging
from time import time
from typing import TYPE_CHECKING, cast
from uuid import UUID

import sqlalchemy
from sqlalchemy import ForeignKeyConstraint, MetaData, Table, func, text, update
from sqlalchemy.engine import CursorResult, Engine
from sqlalchemy.exc import (
    DatabaseError,
    IntegrityError,
    InternalError,
    OperationalError,
    ProgrammingError,
    SQLAlchemyError,
)
from sqlalchemy.orm.session import Session
from sqlalchemy.schema import AddConstraint, DropConstraint
from sqlalchemy.sql.expression import true

from homeassistant.core import HomeAssistant
from homeassistant.util.enum import try_parse_enum
from homeassistant.util.ulid import ulid_at_time, ulid_to_bytes

from .auto_repairs.events.schema import (
    correct_db_schema as events_correct_db_schema,
    validate_db_schema as events_validate_db_schema,
)
from .auto_repairs.states.schema import (
    correct_db_schema as states_correct_db_schema,
    validate_db_schema as states_validate_db_schema,
)
from .auto_repairs.statistics.duplicates import (
    delete_statistics_duplicates,
    delete_statistics_meta_duplicates,
)
from .auto_repairs.statistics.schema import (
    correct_db_schema as statistics_correct_db_schema,
    validate_db_schema as statistics_validate_db_schema,
)
from .const import SupportedDialect
from .db_schema import (
    CONTEXT_ID_BIN_MAX_LENGTH,
    DOUBLE_PRECISION_TYPE_SQL,
    LEGACY_STATES_ENTITY_ID_LAST_UPDATED_INDEX,
    LEGACY_STATES_EVENT_ID_INDEX,
    MYSQL_COLLATE,
    MYSQL_DEFAULT_CHARSET,
    SCHEMA_VERSION,
    STATISTICS_TABLES,
    TABLE_STATES,
    Base,
    Events,
    EventTypes,
    SchemaChanges,
    States,
    StatesMeta,
    Statistics,
    StatisticsMeta,
    StatisticsRuns,
    StatisticsShortTerm,
)
from .models import process_timestamp
from .models.time import datetime_to_timestamp_or_none
from .queries import (
    batch_cleanup_entity_ids,
    delete_duplicate_short_term_statistics_row,
    delete_duplicate_statistics_row,
    find_entity_ids_to_migrate,
    find_event_type_to_migrate,
    find_events_context_ids_to_migrate,
    find_states_context_ids_to_migrate,
    find_unmigrated_short_term_statistics_rows,
    find_unmigrated_statistics_rows,
    has_used_states_event_ids,
    migrate_single_short_term_statistics_row_to_timestamp,
    migrate_single_statistics_row_to_timestamp,
)
from .statistics import get_start_time
from .tasks import (
    CommitTask,
    PostSchemaMigrationTask,
    StatisticsTimestampMigrationCleanupTask,
)
from .util import (
    database_job_retry_wrapper,
    get_index_by_name,
    retryable_database_job,
    session_scope,
)

if TYPE_CHECKING:
    from . import Recorder

LIVE_MIGRATION_MIN_SCHEMA_VERSION = 0
_EMPTY_ENTITY_ID = "missing.entity_id"
_EMPTY_EVENT_TYPE = "missing_event_type"

_LOGGER = logging.getLogger(__name__)


@dataclass
class _ColumnTypesForDialect:
    big_int_type: str
    timestamp_type: str
    context_bin_type: str
    unused_column_type: str
    hash_column_type: str


_MYSQL_COLUMN_TYPES = _ColumnTypesForDialect(
    big_int_type="INTEGER(20)",
    timestamp_type=DOUBLE_PRECISION_TYPE_SQL,
    context_bin_type=f"BLOB({CONTEXT_ID_BIN_MAX_LENGTH})",
    unused_column_type="CHAR(0)",
    hash_column_type="INT UNSIGNED",
)

_POSTGRESQL_COLUMN_TYPES = _ColumnTypesForDialect(
    big_int_type="INTEGER",
    timestamp_type=DOUBLE_PRECISION_TYPE_SQL,
    context_bin_type="BYTEA",
    unused_column_type="CHAR(1)",
    hash_column_type="BIGINT",
)

_SQLITE_COLUMN_TYPES = _ColumnTypesForDialect(
    big_int_type="INTEGER",
    timestamp_type="FLOAT",
    context_bin_type="BLOB",
    unused_column_type="CHAR(1)",
    hash_column_type="BIGINT",
)

_COLUMN_TYPES_FOR_DIALECT: dict[SupportedDialect | None, _ColumnTypesForDialect] = {
    SupportedDialect.MYSQL: _MYSQL_COLUMN_TYPES,
    SupportedDialect.POSTGRESQL: _POSTGRESQL_COLUMN_TYPES,
    SupportedDialect.SQLITE: _SQLITE_COLUMN_TYPES,
}


def raise_if_exception_missing_str(ex: Exception, match_substrs: Iterable[str]) -> None:
    """Raise if the exception and cause do not contain the match substrs."""
    lower_ex_strs = [str(ex).lower(), str(ex.__cause__).lower()]
    for str_sub in match_substrs:
        for exc_str in lower_ex_strs:
            if exc_str and str_sub in exc_str:
                return

    raise ex


def _get_schema_version(session: Session) -> int | None:
    """Get the schema version."""
    res = (
        session.query(SchemaChanges.schema_version)
        .order_by(SchemaChanges.change_id.desc())
        .first()
    )
    return getattr(res, "schema_version", None)


def get_schema_version(session_maker: Callable[[], Session]) -> int | None:
    """Get the schema version."""
    try:
        with session_scope(session=session_maker()) as session:
            return _get_schema_version(session)
    except Exception as err:  # pylint: disable=broad-except
        _LOGGER.exception("Error when determining DB schema version: %s", err)
        return None


@dataclass
class SchemaValidationStatus:
    """Store schema validation status."""

    current_version: int
    schema_errors: set[str]
    valid: bool


def _schema_is_current(current_version: int) -> bool:
    """Check if the schema is current."""
    return current_version == SCHEMA_VERSION


def validate_db_schema(
    hass: HomeAssistant, instance: Recorder, session_maker: Callable[[], Session]
) -> SchemaValidationStatus | None:
    """Check if the schema is valid.

    This checks that the schema is the current version as well as for some common schema
    errors caused by manual migration between database engines, for example importing an
    SQLite database to MariaDB.
    """
    schema_errors: set[str] = set()

    current_version = get_schema_version(session_maker)
    if current_version is None:
        return None

    if is_current := _schema_is_current(current_version):
        # We can only check for further errors if the schema is current, because
        # columns may otherwise not exist etc.
        schema_errors = _find_schema_errors(hass, instance, session_maker)

    valid = is_current and not schema_errors

    return SchemaValidationStatus(current_version, schema_errors, valid)


def _find_schema_errors(
    hass: HomeAssistant, instance: Recorder, session_maker: Callable[[], Session]
) -> set[str]:
    """Find schema errors."""
    schema_errors: set[str] = set()
    schema_errors |= statistics_validate_db_schema(instance)
    schema_errors |= states_validate_db_schema(instance)
    schema_errors |= events_validate_db_schema(instance)
    return schema_errors


def live_migration(schema_status: SchemaValidationStatus) -> bool:
    """Check if live migration is possible."""
    return schema_status.current_version >= LIVE_MIGRATION_MIN_SCHEMA_VERSION


def migrate_schema(
    instance: Recorder,
    hass: HomeAssistant,
    engine: Engine,
    session_maker: Callable[[], Session],
    schema_status: SchemaValidationStatus,
) -> None:
    """Check if the schema needs to be upgraded."""
    current_version = schema_status.current_version
    if current_version != SCHEMA_VERSION:
        _LOGGER.warning(
            "Database is about to upgrade from schema version: %s to: %s",
            current_version,
            SCHEMA_VERSION,
        )
    db_ready = False
    for version in range(current_version, SCHEMA_VERSION):
        if (
            live_migration(dataclass_replace(schema_status, current_version=version))
            and not db_ready
        ):
            db_ready = True
            instance.migration_is_live = True
            hass.add_job(instance.async_set_db_ready)
        new_version = version + 1
        _LOGGER.info("Upgrading recorder db schema to version %s", new_version)
        _apply_update(
            instance, hass, engine, session_maker, new_version, current_version
        )
        with session_scope(session=session_maker()) as session:
            session.add(SchemaChanges(schema_version=new_version))

        # Log at the same level as the long schema changes
        # so its clear that the upgrade is done
        _LOGGER.warning("Upgrade to version %s done", new_version)

    if schema_errors := schema_status.schema_errors:
        _LOGGER.warning(
            "Database is about to correct DB schema errors: %s",
            ", ".join(sorted(schema_errors)),
        )
        statistics_correct_db_schema(instance, schema_errors)
        states_correct_db_schema(instance, schema_errors)
        events_correct_db_schema(instance, schema_errors)

    if current_version != SCHEMA_VERSION:
        instance.queue_task(PostSchemaMigrationTask(current_version, SCHEMA_VERSION))
        # Make sure the post schema migration task is committed in case
        # the next task does not have commit_before = True
        instance.queue_task(CommitTask())


def _create_index(
    session_maker: Callable[[], Session], table_name: str, index_name: str
) -> None:
    """Create an index for the specified table.

    The index name should match the name given for the index
    within the table definition described in the models
    """
    table = Table(table_name, Base.metadata)
    _LOGGER.debug("Looking up index %s for table %s", index_name, table_name)
    # Look up the index object by name from the table is the models
    index_list = [idx for idx in table.indexes if idx.name == index_name]
    if not index_list:
        _LOGGER.debug("The index %s no longer exists", index_name)
        return
    index = index_list[0]
    _LOGGER.debug("Creating %s index", index_name)
    _LOGGER.warning(
        (
            "Adding index `%s` to table `%s`. Note: this can take several "
            "minutes on large databases and slow computers. Please "
            "be patient!"
        ),
        index_name,
        table_name,
    )
    with session_scope(session=session_maker()) as session:
        try:
            connection = session.connection()
            index.create(connection)
        except (InternalError, OperationalError, ProgrammingError) as err:
            raise_if_exception_missing_str(err, ["already exists", "duplicate"])
            _LOGGER.warning(
                "Index %s already exists on %s, continuing", index_name, table_name
            )

    _LOGGER.debug("Finished creating %s", index_name)


def _execute_or_collect_error(
    session_maker: Callable[[], Session], query: str, errors: list[str]
) -> bool:
    """Execute a query or collect an error."""
    with session_scope(session=session_maker()) as session:
        try:
            session.connection().execute(text(query))
            return True
        except SQLAlchemyError as err:
            errors.append(str(err))
    return False


def _drop_index(
    session_maker: Callable[[], Session],
    table_name: str,
    index_name: str,
    quiet: bool | None = None,
) -> None:
    """Drop an index from a specified table.

    There is no universal way to do something like `DROP INDEX IF EXISTS`
    so we will simply execute the DROP command and ignore any exceptions

    WARNING: Due to some engines (MySQL at least) being unable to use bind
    parameters in a DROP INDEX statement (at least via SQLAlchemy), the query
    string here is generated from the method parameters without sanitizing.
    DO NOT USE THIS FUNCTION IN ANY OPERATION THAT TAKES USER INPUT.
    """
    _LOGGER.warning(
        (
            "Dropping index `%s` from table `%s`. Note: this can take several "
            "minutes on large databases and slow computers. Please "
            "be patient!"
        ),
        index_name,
        table_name,
    )
    index_to_drop: str | None = None
    with session_scope(session=session_maker()) as session:
        index_to_drop = get_index_by_name(session, table_name, index_name)

    if index_to_drop is None:
        _LOGGER.debug(
            "The index %s on table %s no longer exists", index_name, table_name
        )
        return

    errors: list[str] = []
    for query in (
        # Engines like DB2/Oracle
        f"DROP INDEX {index_name}",
        # Engines like SQLite, SQL Server
        f"DROP INDEX {table_name}.{index_name}",
        # Engines like MySQL, MS Access
        f"DROP INDEX {index_name} ON {table_name}",
        # Engines like postgresql may have a prefix
        # ex idx_16532_ix_events_event_type_time_fired
        f"DROP INDEX {index_to_drop}",
    ):
        if _execute_or_collect_error(session_maker, query, errors):
            _LOGGER.debug(
                "Finished dropping index %s from table %s", index_name, table_name
            )
            return

    if not quiet:
        _LOGGER.warning(
            (
                "Failed to drop index `%s` from table `%s`. Schema "
                "Migration will continue; this is not a "
                "critical operation: %s"
            ),
            index_name,
            table_name,
            errors,
        )


def _add_columns(
    session_maker: Callable[[], Session], table_name: str, columns_def: list[str]
) -> None:
    """Add columns to a table."""
    _LOGGER.warning(
        (
            "Adding columns %s to table %s. Note: this can take several "
            "minutes on large databases and slow computers. Please "
            "be patient!"
        ),
        ", ".join(column.split(" ")[0] for column in columns_def),
        table_name,
    )

    columns_def = [f"ADD {col_def}" for col_def in columns_def]

    with session_scope(session=session_maker()) as session:
        try:
            connection = session.connection()
            connection.execute(
                text(
                    "ALTER TABLE {table} {columns_def}".format(
                        table=table_name, columns_def=", ".join(columns_def)
                    )
                )
            )
            return
        except (InternalError, OperationalError, ProgrammingError):
            # Some engines support adding all columns at once,
            # this error is when they don't
            _LOGGER.info("Unable to use quick column add. Adding 1 by 1")

    for column_def in columns_def:
        with session_scope(session=session_maker()) as session:
            try:
                connection = session.connection()
                connection.execute(text(f"ALTER TABLE {table_name} {column_def}"))
            except (InternalError, OperationalError, ProgrammingError) as err:
                raise_if_exception_missing_str(err, ["already exists", "duplicate"])
                _LOGGER.warning(
                    "Column %s already exists on %s, continuing",
                    column_def.split(" ")[1],
                    table_name,
                )


def _modify_columns(
    session_maker: Callable[[], Session],
    engine: Engine,
    table_name: str,
    columns_def: list[str],
    ignore: bool = False,
) -> None:
    """Modify columns in a table."""
    if engine.dialect.name == SupportedDialect.SQLITE:
        _LOGGER.debug(
            (
                "Skipping to modify columns %s in table %s; "
                "Modifying column length in SQLite is unnecessary, "
                "it does not impose any length restrictions"
            ),
            ", ".join(column.split(" ")[0] for column in columns_def),
            table_name,
        )
        return

    _LOGGER.warning(
        (
            "Modifying columns %s in table %s. Note: this can take several "
            "minutes on large databases and slow computers. Please "
            "be patient!"
        ),
        ", ".join(column.split(" ")[0] for column in columns_def),
        table_name,
    )

    if engine.dialect.name == SupportedDialect.POSTGRESQL:
        columns_def = [
            "ALTER {column} TYPE {type}".format(
                **dict(zip(["column", "type"], col_def.split(" ", 1)))
            )
            for col_def in columns_def
        ]
    elif engine.dialect.name == "mssql":
        columns_def = [f"ALTER COLUMN {col_def}" for col_def in columns_def]
    else:
        columns_def = [f"MODIFY {col_def}" for col_def in columns_def]

    ignore_sql = "IGNORE" if ignore else ""
    with session_scope(session=session_maker()) as session:
        try:
            connection = session.connection()
            connection.execute(
                text(
                    "ALTER {ignore_sql} TABLE {table} {columns_def}".format(
                        ignore_sql=ignore_sql,
                        table=table_name,
                        columns_def=", ".join(columns_def),
                    )
                )
            )
            return
        except (InternalError, OperationalError):
            _LOGGER.info("Unable to use quick column modify. Modifying 1 by 1")

    for column_def in columns_def:
        with session_scope(session=session_maker()) as session:
            try:
                connection = session.connection()
                connection.execute(
                    text(
                        "ALTER {ignore_sql} TABLE {table} {column_def}".format(
                            ignore_sql=ignore_sql,
                            table=table_name,
                            column_def=column_def,
                        )
                    )
                )
            except (InternalError, OperationalError):
                _LOGGER.exception(
                    "Could not modify column %s in table %s", column_def, table_name
                )


def _update_states_table_with_foreign_key_options(
    session_maker: Callable[[], Session], engine: Engine
) -> None:
    """Add the options to foreign key constraints."""
    inspector = sqlalchemy.inspect(engine)
    alters = []
    for foreign_key in inspector.get_foreign_keys(TABLE_STATES):
        if foreign_key["name"] and (
            # MySQL/MariaDB will have empty options
            not foreign_key.get("options")
            or
            # Postgres will have ondelete set to None
            foreign_key.get("options", {}).get("ondelete") is None
        ):
            alters.append(
                {
                    "old_fk": ForeignKeyConstraint((), (), name=foreign_key["name"]),
                    "columns": foreign_key["constrained_columns"],
                }
            )

    if not alters:
        return

    states_key_constraints = Base.metadata.tables[TABLE_STATES].foreign_key_constraints
    old_states_table = Table(  # noqa: F841
        TABLE_STATES,
        MetaData(),
        *(alter["old_fk"] for alter in alters),  # type: ignore[arg-type]
    )

    for alter in alters:
        with session_scope(session=session_maker()) as session:
            try:
                connection = session.connection()
                connection.execute(DropConstraint(alter["old_fk"]))  # type: ignore[no-untyped-call]
                for fkc in states_key_constraints:
                    if fkc.column_keys == alter["columns"]:
                        connection.execute(AddConstraint(fkc))  # type: ignore[no-untyped-call]
            except (InternalError, OperationalError):
                _LOGGER.exception(
                    "Could not update foreign options in %s table", TABLE_STATES
                )


def _drop_foreign_key_constraints(
    session_maker: Callable[[], Session], engine: Engine, table: str, columns: list[str]
) -> None:
    """Drop foreign key constraints for a table on specific columns."""
    inspector = sqlalchemy.inspect(engine)
    drops = []
    for foreign_key in inspector.get_foreign_keys(table):
        if foreign_key["name"] and foreign_key["constrained_columns"] == columns:
            drops.append(ForeignKeyConstraint((), (), name=foreign_key["name"]))

    # Bind the ForeignKeyConstraints to the table
    old_table = Table(table, MetaData(), *drops)  # noqa: F841

    for drop in drops:
        with session_scope(session=session_maker()) as session:
            try:
                connection = session.connection()
                connection.execute(DropConstraint(drop))  # type: ignore[no-untyped-call]
            except (InternalError, OperationalError):
                _LOGGER.exception(
                    "Could not drop foreign constraints in %s table on %s",
                    TABLE_STATES,
                    columns,
                )


@database_job_retry_wrapper("Apply migration update", 10)
def _apply_update(  # noqa: C901
    instance: Recorder,
    hass: HomeAssistant,
    engine: Engine,
    session_maker: Callable[[], Session],
    new_version: int,
    old_version: int,
) -> None:
    """Perform operations to bring schema up to date."""
    assert engine.dialect.name is not None, "Dialect name must be set"
    dialect = try_parse_enum(SupportedDialect, engine.dialect.name)
    _column_types = _COLUMN_TYPES_FOR_DIALECT.get(dialect, _SQLITE_COLUMN_TYPES)
    if new_version == 1:
        # This used to create ix_events_time_fired, but it was removed in version 32
        pass
    elif new_version == 2:
        # Create compound start/end index for recorder_runs
        _create_index(session_maker, "recorder_runs", "ix_recorder_runs_start_end")
        # This used to create ix_states_last_updated bit it was removed in version 32
    elif new_version == 3:
        # There used to be a new index here, but it was removed in version 4.
        pass
    elif new_version == 4:
        # Queries were rewritten in this schema release. Most indexes from
        # earlier versions of the schema are no longer needed.

        if old_version == 3:
            # Remove index that was added in version 3
            _drop_index(session_maker, "states", "ix_states_created_domain")
        if old_version == 2:
            # Remove index that was added in version 2
            _drop_index(session_maker, "states", "ix_states_entity_id_created")

        # Remove indexes that were added in version 0
        _drop_index(session_maker, "states", "states__state_changes")
        _drop_index(session_maker, "states", "states__significant_changes")
        _drop_index(session_maker, "states", "ix_states_entity_id_created")
        # This used to create ix_states_entity_id_last_updated,
        # but it was removed in version 32
    elif new_version == 5:
        # Create supporting index for States.event_id foreign key
        _create_index(session_maker, "states", LEGACY_STATES_EVENT_ID_INDEX)
    elif new_version == 6:
        _add_columns(
            session_maker,
            "events",
            ["context_id CHARACTER(36)", "context_user_id CHARACTER(36)"],
        )
        _create_index(session_maker, "events", "ix_events_context_id")
        # This used to create ix_events_context_user_id,
        # but it was removed in version 28
        _add_columns(
            session_maker,
            "states",
            ["context_id CHARACTER(36)", "context_user_id CHARACTER(36)"],
        )
        _create_index(session_maker, "states", "ix_states_context_id")
        # This used to create ix_states_context_user_id,
        # but it was removed in version 28
    elif new_version == 7:
        # There used to be a ix_states_entity_id index here,
        # but it was removed in later schema
        pass
    elif new_version == 8:
        _add_columns(session_maker, "events", ["context_parent_id CHARACTER(36)"])
        _add_columns(session_maker, "states", ["old_state_id INTEGER"])
        # This used to create ix_events_context_parent_id,
        # but it was removed in version 28
    elif new_version == 9:
        # We now get the context from events with a join
        # since its always there on state_changed events
        #
        # Ideally we would drop the columns from the states
        # table as well but sqlite doesn't support that
        # and we would have to move to something like
        # sqlalchemy alembic to make that work
        #
        # no longer dropping ix_states_context_id since its recreated in 28
        _drop_index(session_maker, "states", "ix_states_context_user_id")
        # This index won't be there if they were not running
        # nightly but we don't treat that as a critical issue
        _drop_index(session_maker, "states", "ix_states_context_parent_id")
        # Redundant keys on composite index:
        # We already have ix_states_entity_id_last_updated
        _drop_index(session_maker, "states", "ix_states_entity_id")
        # This used to create ix_events_event_type_time_fired,
        # but it was removed in version 32
        _drop_index(session_maker, "events", "ix_events_event_type")
    elif new_version == 10:
        # Now done in step 11
        pass
    elif new_version == 11:
        _create_index(session_maker, "states", "ix_states_old_state_id")
        _update_states_table_with_foreign_key_options(session_maker, engine)
    elif new_version == 12:
        if engine.dialect.name == SupportedDialect.MYSQL:
            _modify_columns(session_maker, engine, "events", ["event_data LONGTEXT"])
            _modify_columns(session_maker, engine, "states", ["attributes LONGTEXT"])
    elif new_version == 13:
        if engine.dialect.name == SupportedDialect.MYSQL:
            _modify_columns(
                session_maker,
                engine,
                "events",
                ["time_fired DATETIME(6)", "created DATETIME(6)"],
            )
            _modify_columns(
                session_maker,
                engine,
                "states",
                [
                    "last_changed DATETIME(6)",
                    "last_updated DATETIME(6)",
                    "created DATETIME(6)",
                ],
            )
    elif new_version == 14:
        _modify_columns(session_maker, engine, "events", ["event_type VARCHAR(64)"])
    elif new_version == 15:
        # This dropped the statistics table, done again in version 18.
        pass
    elif new_version == 16:
        _drop_foreign_key_constraints(
            session_maker, engine, TABLE_STATES, ["old_state_id"]
        )
    elif new_version == 17:
        # This dropped the statistics table, done again in version 18.
        pass
    elif new_version == 18:
        # Recreate the statistics and statistics meta tables.
        #
        # Order matters! Statistics and StatisticsShortTerm have a relation with
        # StatisticsMeta, so statistics need to be deleted before meta (or in pair
        # depending on the SQL backend); and meta needs to be created before statistics.

        # We need to cast __table__ to Table, explanation in
        # https://github.com/sqlalchemy/sqlalchemy/issues/9130
        Base.metadata.drop_all(
            bind=engine,
            tables=[
                cast(Table, StatisticsShortTerm.__table__),
                cast(Table, Statistics.__table__),
                cast(Table, StatisticsMeta.__table__),
            ],
        )

        cast(Table, StatisticsMeta.__table__).create(engine)
        cast(Table, StatisticsShortTerm.__table__).create(engine)
        cast(Table, Statistics.__table__).create(engine)
    elif new_version == 19:
        # This adds the statistic runs table, insert a fake run to prevent duplicating
        # statistics.
        with session_scope(session=session_maker()) as session:
            session.add(StatisticsRuns(start=get_start_time()))
    elif new_version == 20:
        # This changed the precision of statistics from float to double
        if engine.dialect.name in [SupportedDialect.MYSQL, SupportedDialect.POSTGRESQL]:
            _modify_columns(
                session_maker,
                engine,
                "statistics",
                [
                    f"{column} {DOUBLE_PRECISION_TYPE_SQL}"
                    for column in ("max", "mean", "min", "state", "sum")
                ],
            )
    elif new_version == 21:
        # Try to change the character set of the statistic_meta table
        if engine.dialect.name == SupportedDialect.MYSQL:
            for table in ("events", "states", "statistics_meta"):
                _correct_table_character_set_and_collation(table, session_maker)
    elif new_version == 22:
        # Recreate the all statistics tables for Oracle DB with Identity columns
        #
        # Order matters! Statistics has a relation with StatisticsMeta,
        # so statistics need to be deleted before meta (or in pair depending
        # on the SQL backend); and meta needs to be created before statistics.
        if engine.dialect.name == "oracle":
            # We need to cast __table__ to Table, explanation in
            # https://github.com/sqlalchemy/sqlalchemy/issues/9130
            Base.metadata.drop_all(
                bind=engine,
                tables=[
                    cast(Table, StatisticsShortTerm.__table__),
                    cast(Table, Statistics.__table__),
                    cast(Table, StatisticsMeta.__table__),
                    cast(Table, StatisticsRuns.__table__),
                ],
            )

            cast(Table, StatisticsRuns.__table__).create(engine)
            cast(Table, StatisticsMeta.__table__).create(engine)
            cast(Table, StatisticsShortTerm.__table__).create(engine)
            cast(Table, Statistics.__table__).create(engine)

        # Block 5-minute statistics for one hour from the last run, or it will overlap
        # with existing hourly statistics. Don't block on a database with no existing
        # statistics.
        with session_scope(session=session_maker()) as session:
            if session.query(Statistics.id).count() and (
                last_run_string := session.query(
                    func.max(StatisticsRuns.start)
                ).scalar()
            ):
                last_run_start_time = process_timestamp(last_run_string)
                if last_run_start_time:
                    fake_start_time = last_run_start_time + timedelta(minutes=5)
                    while fake_start_time < last_run_start_time + timedelta(hours=1):
                        session.add(StatisticsRuns(start=fake_start_time))
                        fake_start_time += timedelta(minutes=5)

        # When querying the database, be careful to only explicitly query for columns
        # which were present in schema version 22. If querying the table, SQLAlchemy
        # will refer to future columns.
        with session_scope(session=session_maker()) as session:
            for sum_statistic in session.query(StatisticsMeta.id).filter_by(
                has_sum=true()
            ):
                last_statistic = (
                    session.query(
                        Statistics.start,
                        Statistics.last_reset,
                        Statistics.state,
                        Statistics.sum,
                    )
                    .filter_by(metadata_id=sum_statistic.id)
                    .order_by(Statistics.start.desc())
                    .first()
                )
                if last_statistic:
                    session.add(
                        StatisticsShortTerm(
                            metadata_id=sum_statistic.id,
                            start=last_statistic.start,
                            last_reset=last_statistic.last_reset,
                            state=last_statistic.state,
                            sum=last_statistic.sum,
                        )
                    )
    elif new_version == 23:
        # Add name column to StatisticsMeta
        _add_columns(session_maker, "statistics_meta", ["name VARCHAR(255)"])
    elif new_version == 24:
        # This used to create the unique indices for start and statistic_id
        # but we changed the format in schema 34 which will now take care
        # of removing any duplicate if they still exist.
        pass
    elif new_version == 25:
        _add_columns(
            session_maker, "states", [f"attributes_id {_column_types.big_int_type}"]
        )
        _create_index(session_maker, "states", "ix_states_attributes_id")
    elif new_version == 26:
        _create_index(session_maker, "statistics_runs", "ix_statistics_runs_start")
    elif new_version == 27:
        _add_columns(session_maker, "events", [f"data_id {_column_types.big_int_type}"])
        _create_index(session_maker, "events", "ix_events_data_id")
    elif new_version == 28:
        _add_columns(session_maker, "events", ["origin_idx INTEGER"])
        # We never use the user_id or parent_id index
        _drop_index(session_maker, "events", "ix_events_context_user_id")
        _drop_index(session_maker, "events", "ix_events_context_parent_id")
        _add_columns(
            session_maker,
            "states",
            [
                "origin_idx INTEGER",
                "context_id VARCHAR(36)",
                "context_user_id VARCHAR(36)",
                "context_parent_id VARCHAR(36)",
            ],
        )
        _create_index(session_maker, "states", "ix_states_context_id")
        # Once there are no longer any state_changed events
        # in the events table we can drop the index on states.event_id
    elif new_version == 29:
        # Recreate statistics_meta index to block duplicated statistic_id
        _drop_index(session_maker, "statistics_meta", "ix_statistics_meta_statistic_id")
        if engine.dialect.name == SupportedDialect.MYSQL:
            # Ensure the row format is dynamic or the index
            # unique will be too large
            with contextlib.suppress(SQLAlchemyError), session_scope(
                session=session_maker()
            ) as session:
                connection = session.connection()
                # This is safe to run multiple times and fast
                # since the table is small.
                connection.execute(
                    text("ALTER TABLE statistics_meta ROW_FORMAT=DYNAMIC")
                )
        try:
            _create_index(
                session_maker, "statistics_meta", "ix_statistics_meta_statistic_id"
            )
        except DatabaseError:
            # There may be duplicated statistics_meta entries, delete duplicates
            # and try again
            with session_scope(session=session_maker()) as session:
                delete_statistics_meta_duplicates(instance, session)
            _create_index(
                session_maker, "statistics_meta", "ix_statistics_meta_statistic_id"
            )
    elif new_version == 30:
        # This added a column to the statistics_meta table, removed again before
        # release of HA Core 2022.10.0
        # SQLite 3.31.0 does not support dropping columns.
        # Once we require SQLite >= 3.35.5, we should drop the column:
        # ALTER TABLE statistics_meta DROP COLUMN state_unit_of_measurement
        pass
    elif new_version == 31:
        # Once we require SQLite >= 3.35.5, we should drop the column:
        # ALTER TABLE events DROP COLUMN time_fired
        # ALTER TABLE states DROP COLUMN last_updated
        # ALTER TABLE states DROP COLUMN last_changed
        _add_columns(
            session_maker, "events", [f"time_fired_ts {_column_types.timestamp_type}"]
        )
        _add_columns(
            session_maker,
            "states",
            [
                f"last_updated_ts {_column_types.timestamp_type}",
                f"last_changed_ts {_column_types.timestamp_type}",
            ],
        )
        _create_index(session_maker, "events", "ix_events_time_fired_ts")
        _create_index(session_maker, "events", "ix_events_event_type_time_fired_ts")
        _create_index(session_maker, "states", "ix_states_entity_id_last_updated_ts")
        _create_index(session_maker, "states", "ix_states_last_updated_ts")
        _migrate_columns_to_timestamp(instance, session_maker, engine)
    elif new_version == 32:
        # Migration is done in two steps to ensure we can start using
        # the new columns before we wipe the old ones.
        _drop_index(session_maker, "states", "ix_states_entity_id_last_updated")
        _drop_index(session_maker, "events", "ix_events_event_type_time_fired")
        _drop_index(session_maker, "states", "ix_states_last_updated")
        _drop_index(session_maker, "events", "ix_events_time_fired")
    elif new_version == 33:
        # This index is no longer used and can cause MySQL to use the wrong index
        # when querying the states table.
        # https://github.com/home-assistant/core/issues/83787
        # There was an index cleanup here but its now done in schema 39
        pass
    elif new_version == 34:
        # Once we require SQLite >= 3.35.5, we should drop the columns:
        # ALTER TABLE statistics DROP COLUMN created
        # ALTER TABLE statistics DROP COLUMN start
        # ALTER TABLE statistics DROP COLUMN last_reset
        # ALTER TABLE statistics_short_term DROP COLUMN created
        # ALTER TABLE statistics_short_term DROP COLUMN start
        # ALTER TABLE statistics_short_term DROP COLUMN last_reset
        _add_columns(
            session_maker,
            "statistics",
            [
                f"created_ts {_column_types.timestamp_type}",
                f"start_ts {_column_types.timestamp_type}",
                f"last_reset_ts {_column_types.timestamp_type}",
            ],
        )
        _add_columns(
            session_maker,
            "statistics_short_term",
            [
                f"created_ts {_column_types.timestamp_type}",
                f"start_ts {_column_types.timestamp_type}",
                f"last_reset_ts {_column_types.timestamp_type}",
            ],
        )
        _create_index(session_maker, "statistics", "ix_statistics_start_ts")
        _create_index(
            session_maker, "statistics", "ix_statistics_statistic_id_start_ts"
        )
        _create_index(
            session_maker, "statistics_short_term", "ix_statistics_short_term_start_ts"
        )
        _create_index(
            session_maker,
            "statistics_short_term",
            "ix_statistics_short_term_statistic_id_start_ts",
        )
        _migrate_statistics_columns_to_timestamp_removing_duplicates(
            hass, instance, session_maker, engine
        )
    elif new_version == 35:
        # Migration is done in two steps to ensure we can start using
        # the new columns before we wipe the old ones.
        _drop_index(
            session_maker, "statistics", "ix_statistics_statistic_id_start", quiet=True
        )
        _drop_index(
            session_maker,
            "statistics_short_term",
            "ix_statistics_short_term_statistic_id_start",
            quiet=True,
        )
        # ix_statistics_start and ix_statistics_statistic_id_start are still used
        # for the post migration cleanup and can be removed in a future version.
    elif new_version == 36:
        for table in ("states", "events"):
            _add_columns(
                session_maker,
                table,
                [
                    f"context_id_bin {_column_types.context_bin_type}",
                    f"context_user_id_bin {_column_types.context_bin_type}",
                    f"context_parent_id_bin {_column_types.context_bin_type}",
                ],
            )
        _create_index(session_maker, "events", "ix_events_context_id_bin")
        _create_index(session_maker, "states", "ix_states_context_id_bin")
    elif new_version == 37:
        _add_columns(
            session_maker, "events", [f"event_type_id {_column_types.big_int_type}"]
        )
        _create_index(session_maker, "events", "ix_events_event_type_id")
        _drop_index(session_maker, "events", "ix_events_event_type_time_fired_ts")
        _create_index(session_maker, "events", "ix_events_event_type_id_time_fired_ts")
    elif new_version == 38:
        _add_columns(
            session_maker, "states", [f"metadata_id {_column_types.big_int_type}"]
        )
        _create_index(session_maker, "states", "ix_states_metadata_id")
        _create_index(session_maker, "states", "ix_states_metadata_id_last_updated_ts")
    elif new_version == 39:
        # Dropping indexes with PostgreSQL never worked correctly if there was a prefix
        # so we need to cleanup leftover indexes.
        _drop_index(
            session_maker, "events", "ix_events_event_type_time_fired_ts", quiet=True
        )
        _drop_index(session_maker, "events", "ix_events_event_type", quiet=True)
        _drop_index(
            session_maker, "events", "ix_events_event_type_time_fired", quiet=True
        )
        _drop_index(session_maker, "events", "ix_events_time_fired", quiet=True)
        _drop_index(session_maker, "events", "ix_events_context_user_id", quiet=True)
        _drop_index(session_maker, "events", "ix_events_context_parent_id", quiet=True)
        _drop_index(
            session_maker, "states", "ix_states_entity_id_last_updated", quiet=True
        )
        _drop_index(session_maker, "states", "ix_states_last_updated", quiet=True)
        _drop_index(session_maker, "states", "ix_states_entity_id", quiet=True)
        _drop_index(session_maker, "states", "ix_states_context_user_id", quiet=True)
        _drop_index(session_maker, "states", "ix_states_context_parent_id", quiet=True)
        _drop_index(session_maker, "states", "ix_states_created_domain", quiet=True)
        _drop_index(session_maker, "states", "ix_states_entity_id_created", quiet=True)
        _drop_index(session_maker, "states", "states__state_changes", quiet=True)
        _drop_index(session_maker, "states", "states__significant_changes", quiet=True)
        _drop_index(session_maker, "states", "ix_states_entity_id_created", quiet=True)
        _drop_index(
            session_maker, "statistics", "ix_statistics_statistic_id_start", quiet=True
        )
        _drop_index(
            session_maker,
            "statistics_short_term",
            "ix_statistics_short_term_statistic_id_start",
            quiet=True,
        )
    elif new_version == 40:
        # ix_events_event_type_id is a left-prefix of ix_events_event_type_id_time_fired_ts
        _drop_index(session_maker, "events", "ix_events_event_type_id")
        # ix_states_metadata_id is a left-prefix of ix_states_metadata_id_last_updated_ts
        _drop_index(session_maker, "states", "ix_states_metadata_id")
        # ix_statistics_metadata_id is a left-prefix of ix_statistics_statistic_id_start_ts
        _drop_index(session_maker, "statistics", "ix_statistics_metadata_id")
        # ix_statistics_short_term_metadata_id is a left-prefix of ix_statistics_short_term_statistic_id_start_ts
        _drop_index(
            session_maker,
            "statistics_short_term",
            "ix_statistics_short_term_metadata_id",
        )
    elif new_version == 41:
        _create_index(session_maker, "event_types", "ix_event_types_event_type")
        _create_index(session_maker, "states_meta", "ix_states_meta_entity_id")
    elif new_version == 42:
<<<<<<< HEAD
        dialect_name = engine.dialect.name
        if dialect_name != SupportedDialect.MYSQL:
            # SQLite doesn't support ALTER TABLE with our minimum version
            # PostgreSQL doesn't support IGNORE so if they ever downgraded
            # and upgraded it would fail
            return
        unused_column_type = _column_types.unused_column_type
        # We use ignore since the column might still have legacy data
        # in it an we don't want to fail because they downgraded an upgraded
        # in the past
        _modify_columns(
            session_maker,
            engine,
            "states",
            [
                f"{column} {unused_column_type}"
                for column in ("last_updated", "last_changed", "created")
            ],
            ignore=True,
        )
        _modify_columns(
            session_maker,
            engine,
            "events",
            [f"{column} {unused_column_type}" for column in ("time_fired",)],
            ignore=True,
        )
        for table in ("statistics", "statistics_short_term"):
            _modify_columns(
                session_maker,
                engine,
                table,
                [
                    f"{column} {unused_column_type}"
                    for column in ("created", "start", "last_reset")
                ],
                ignore=True,
            )
        # The hash column used more space than needed
        hash_column_type = _column_types.hash_column_type
        _modify_columns(
            session_maker,
            engine,
            "state_attributes",
            [f"hash {hash_column_type}"],
        )
        _modify_columns(
            session_maker,
            engine,
            "event_data",
            [f"hash {hash_column_type}"],
=======
        # If the user had a previously failed migration, or they
        # downgraded from 2023.3.x to an older version we will have
        # unmigrated statistics columns so we want to clean this up
        # one last time since compiling the statistics will be slow
        # or fail if we have unmigrated statistics.
        _migrate_statistics_columns_to_timestamp_removing_duplicates(
            hass, instance, session_maker, engine
>>>>>>> 1271f163
        )
    else:
        raise ValueError(f"No schema migration defined for version {new_version}")


def _migrate_statistics_columns_to_timestamp_removing_duplicates(
    hass: HomeAssistant,
    instance: Recorder,
    session_maker: Callable[[], Session],
    engine: Engine,
) -> None:
    """Migrate statistics columns to timestamp or cleanup duplicates."""
    try:
        _migrate_statistics_columns_to_timestamp(instance, session_maker, engine)
    except IntegrityError as ex:
        _LOGGER.error(
            "Statistics table contains duplicate entries: %s; "
            "Cleaning up duplicates and trying again; "
            "This will take a while; "
            "Please be patient!",
            ex,
        )
        # There may be duplicated statistics entries, delete duplicates
        # and try again
        with session_scope(session=session_maker()) as session:
            delete_statistics_duplicates(instance, hass, session)
        try:
            _migrate_statistics_columns_to_timestamp(instance, session_maker, engine)
        except IntegrityError:
            _LOGGER.warning(
                "Statistics table still contains duplicate entries after cleanup; "
                "Falling back to a one by one migration"
            )
            _migrate_statistics_columns_to_timestamp_one_by_one(instance, session_maker)
        # Log at error level to ensure the user sees this message in the log
        # since we logged the error above.
        _LOGGER.error(
            "Statistics migration successfully recovered after statistics table duplicate cleanup"
        )


def _correct_table_character_set_and_collation(
    table: str,
    session_maker: Callable[[], Session],
) -> None:
    """Correct issues detected by validate_db_schema."""
    # Attempt to convert the table to utf8mb4
    _LOGGER.warning(
        "Updating character set and collation of table %s to utf8mb4. "
        "Note: this can take several minutes on large databases and slow "
        "computers. Please be patient!",
        table,
    )
    with contextlib.suppress(SQLAlchemyError), session_scope(
        session=session_maker()
    ) as session:
        connection = session.connection()
        connection.execute(
            # Using LOCK=EXCLUSIVE to prevent the database from corrupting
            # https://github.com/home-assistant/core/issues/56104
            text(
                f"ALTER TABLE {table} CONVERT TO CHARACTER SET "
                f"{MYSQL_DEFAULT_CHARSET} "
                f"COLLATE {MYSQL_COLLATE}, LOCK=EXCLUSIVE"
            )
        )


def post_schema_migration(
    instance: Recorder,
    old_version: int,
    new_version: int,
) -> None:
    """Post schema migration.

    Run any housekeeping tasks after the schema migration has completed.

    Post schema migration is run after the schema migration has completed
    and the queue has been processed to ensure that we reduce the memory
    pressure since events are held in memory until the queue is processed
    which is blocked from being processed until the schema migration is
    complete.
    """
    if old_version < 32 <= new_version:
        # In version 31 we migrated all the time_fired, last_updated, and last_changed
        # columns to be timestamps. In version 32 we need to wipe the old columns
        # since they are no longer used and take up a significant amount of space.
        assert instance.event_session is not None
        assert instance.engine is not None
        _wipe_old_string_time_columns(instance, instance.engine, instance.event_session)
    if old_version < 35 <= new_version:
        # In version 34 we migrated all the created, start, and last_reset
        # columns to be timestamps. In version 34 we need to wipe the old columns
        # since they are no longer used and take up a significant amount of space.
        _wipe_old_string_statistics_columns(instance)


def _wipe_old_string_statistics_columns(instance: Recorder) -> None:
    """Wipe old string statistics columns to save space."""
    instance.queue_task(StatisticsTimestampMigrationCleanupTask())


@database_job_retry_wrapper("Wipe old string time columns", 3)
def _wipe_old_string_time_columns(
    instance: Recorder, engine: Engine, session: Session
) -> None:
    """Wipe old string time columns to save space."""
    # Wipe Events.time_fired since its been replaced by Events.time_fired_ts
    # Wipe States.last_updated since its been replaced by States.last_updated_ts
    # Wipe States.last_changed since its been replaced by States.last_changed_ts
    #
    if engine.dialect.name == SupportedDialect.SQLITE:
        session.execute(text("UPDATE events set time_fired=NULL;"))
        session.commit()
        session.execute(text("UPDATE states set last_updated=NULL, last_changed=NULL;"))
        session.commit()
    elif engine.dialect.name == SupportedDialect.MYSQL:
        #
        # Since this is only to save space we limit the number of rows we update
        # to 100,000 per table since we do not want to block the database for too long
        # or run out of innodb_buffer_pool_size on MySQL. The old data will eventually
        # be cleaned up by the recorder purge if we do not do it now.
        #
        session.execute(text("UPDATE events set time_fired=NULL LIMIT 100000;"))
        session.commit()
        session.execute(
            text(
                "UPDATE states set last_updated=NULL, last_changed=NULL "
                " LIMIT 100000;"
            )
        )
        session.commit()
    elif engine.dialect.name == SupportedDialect.POSTGRESQL:
        #
        # Since this is only to save space we limit the number of rows we update
        # to 100,000 per table since we do not want to block the database for too long
        # or run out ram with postgresql. The old data will eventually
        # be cleaned up by the recorder purge if we do not do it now.
        #
        session.execute(
            text(
                "UPDATE events set time_fired=NULL "
                "where event_id in "
                "(select event_id from events where time_fired_ts is NOT NULL LIMIT 100000);"
            )
        )
        session.commit()
        session.execute(
            text(
                "UPDATE states set last_updated=NULL, last_changed=NULL "
                "where state_id in "
                "(select state_id from states where last_updated_ts is NOT NULL LIMIT 100000);"
            )
        )
        session.commit()


@database_job_retry_wrapper("Migrate columns to timestamp", 3)
def _migrate_columns_to_timestamp(
    instance: Recorder, session_maker: Callable[[], Session], engine: Engine
) -> None:
    """Migrate columns to use timestamp."""
    # Migrate all data in Events.time_fired to Events.time_fired_ts
    # Migrate all data in States.last_updated to States.last_updated_ts
    # Migrate all data in States.last_changed to States.last_changed_ts
    result: CursorResult | None = None
    if engine.dialect.name == SupportedDialect.SQLITE:
        # With SQLite we do this in one go since it is faster
        with session_scope(session=session_maker()) as session:
            connection = session.connection()
            connection.execute(
                text(
                    'UPDATE events set time_fired_ts=strftime("%s",time_fired) + '
                    "cast(substr(time_fired,-7) AS FLOAT);"
                )
            )
            connection.execute(
                text(
                    'UPDATE states set last_updated_ts=strftime("%s",last_updated) + '
                    "cast(substr(last_updated,-7) AS FLOAT), "
                    'last_changed_ts=strftime("%s",last_changed) + '
                    "cast(substr(last_changed,-7) AS FLOAT);"
                )
            )
    elif engine.dialect.name == SupportedDialect.MYSQL:
        # With MySQL we do this in chunks to avoid hitting the `innodb_buffer_pool_size` limit
        # We also need to do this in a loop since we can't be sure that we have
        # updated all rows in the table until the rowcount is 0
        while result is None or result.rowcount > 0:
            with session_scope(session=session_maker()) as session:
                result = session.connection().execute(
                    text(
                        "UPDATE events set time_fired_ts="
                        "IF(time_fired is NULL or UNIX_TIMESTAMP(time_fired) is NULL,0,"
                        "UNIX_TIMESTAMP(time_fired)"
                        ") "
                        "where time_fired_ts is NULL "
                        "LIMIT 100000;"
                    )
                )
        result = None
        while result is None or result.rowcount > 0:  # type: ignore[unreachable]
            with session_scope(session=session_maker()) as session:
                result = session.connection().execute(
                    text(
                        "UPDATE states set last_updated_ts="
                        "IF(last_updated is NULL or UNIX_TIMESTAMP(last_updated) is NULL,0,"
                        "UNIX_TIMESTAMP(last_updated) "
                        "), "
                        "last_changed_ts="
                        "UNIX_TIMESTAMP(last_changed) "
                        "where last_updated_ts is NULL "
                        "LIMIT 100000;"
                    )
                )
    elif engine.dialect.name == SupportedDialect.POSTGRESQL:
        # With Postgresql we do this in chunks to avoid using too much memory
        # We also need to do this in a loop since we can't be sure that we have
        # updated all rows in the table until the rowcount is 0
        while result is None or result.rowcount > 0:
            with session_scope(session=session_maker()) as session:
                result = session.connection().execute(
                    text(
                        "UPDATE events SET "
                        "time_fired_ts= "
                        "(case when time_fired is NULL then 0 else EXTRACT(EPOCH FROM time_fired::timestamptz) end) "
                        "WHERE event_id IN ( "
                        "SELECT event_id FROM events where time_fired_ts is NULL LIMIT 100000 "
                        " );"
                    )
                )
        result = None
        while result is None or result.rowcount > 0:  # type: ignore[unreachable]
            with session_scope(session=session_maker()) as session:
                result = session.connection().execute(
                    text(
                        "UPDATE states set last_updated_ts="
                        "(case when last_updated is NULL then 0 else EXTRACT(EPOCH FROM last_updated::timestamptz) end), "
                        "last_changed_ts=EXTRACT(EPOCH FROM last_changed::timestamptz) "
                        "where state_id IN ( "
                        "SELECT state_id FROM states where last_updated_ts is NULL LIMIT 100000 "
                        " );"
                    )
                )


@database_job_retry_wrapper("Migrate statistics columns to timestamp one by one", 3)
def _migrate_statistics_columns_to_timestamp_one_by_one(
    instance: Recorder, session_maker: Callable[[], Session]
) -> None:
    """Migrate statistics columns to use timestamp on by one.

    If something manually inserted data into the statistics table
    in the past it may have inserted duplicate rows.

    Before we had the unique index on (statistic_id, start) this
    the data could have been inserted without any errors and we
    could end up with duplicate rows that go undetected (even by
    our current duplicate cleanup code) until we try to migrate the
    data to use timestamps.

    This will migrate the data one by one to ensure we do not hit any
    duplicate rows, and remove the duplicate rows as they are found.
    """
    for find_func, migrate_func, delete_func in (
        (
            find_unmigrated_statistics_rows,
            migrate_single_statistics_row_to_timestamp,
            delete_duplicate_statistics_row,
        ),
        (
            find_unmigrated_short_term_statistics_rows,
            migrate_single_short_term_statistics_row_to_timestamp,
            delete_duplicate_short_term_statistics_row,
        ),
    ):
        with session_scope(session=session_maker()) as session:
            while stats := session.execute(find_func(instance.max_bind_vars)).all():
                for statistic_id, start, created, last_reset in stats:
                    start_ts = datetime_to_timestamp_or_none(process_timestamp(start))
                    created_ts = datetime_to_timestamp_or_none(
                        process_timestamp(created)
                    )
                    last_reset_ts = datetime_to_timestamp_or_none(
                        process_timestamp(last_reset)
                    )
                    try:
                        session.execute(
                            migrate_func(
                                statistic_id, start_ts, created_ts, last_reset_ts
                            )
                        )
                    except IntegrityError:
                        # This can happen if we have duplicate rows
                        # in the statistics table.
                        session.execute(delete_func(statistic_id))
                session.commit()


@database_job_retry_wrapper("Migrate statistics columns to timestamp", 3)
def _migrate_statistics_columns_to_timestamp(
    instance: Recorder, session_maker: Callable[[], Session], engine: Engine
) -> None:
    """Migrate statistics columns to use timestamp."""
    # Migrate all data in statistics.start to statistics.start_ts
    # Migrate all data in statistics.created to statistics.created_ts
    # Migrate all data in statistics.last_reset to statistics.last_reset_ts
    # Migrate all data in statistics_short_term.start to statistics_short_term.start_ts
    # Migrate all data in statistics_short_term.created to statistics_short_term.created_ts
    # Migrate all data in statistics_short_term.last_reset to statistics_short_term.last_reset_ts
    result: CursorResult | None = None
    if engine.dialect.name == SupportedDialect.SQLITE:
        # With SQLite we do this in one go since it is faster
        for table in STATISTICS_TABLES:
            with session_scope(session=session_maker()) as session:
                session.connection().execute(
                    text(
                        f"UPDATE {table} set start_ts=strftime('%s',start) + "  # noqa: S608
                        "cast(substr(start,-7) AS FLOAT), "
                        f"created_ts=strftime('%s',created) + "
                        "cast(substr(created,-7) AS FLOAT), "
                        f"last_reset_ts=strftime('%s',last_reset) + "
                        "cast(substr(last_reset,-7) AS FLOAT) where start_ts is NULL;"
                    )
                )
    elif engine.dialect.name == SupportedDialect.MYSQL:
        # With MySQL we do this in chunks to avoid hitting the `innodb_buffer_pool_size` limit
        # We also need to do this in a loop since we can't be sure that we have
        # updated all rows in the table until the rowcount is 0
        for table in STATISTICS_TABLES:
            result = None
            while result is None or result.rowcount > 0:  # type: ignore[unreachable]
                with session_scope(session=session_maker()) as session:
                    result = session.connection().execute(
                        text(
                            f"UPDATE {table} set start_ts="  # noqa: S608
                            "IF(start is NULL or UNIX_TIMESTAMP(start) is NULL,0,"
                            "UNIX_TIMESTAMP(start) "
                            "), "
                            "created_ts="
                            "UNIX_TIMESTAMP(created), "
                            "last_reset_ts="
                            "UNIX_TIMESTAMP(last_reset) "
                            "where start_ts is NULL "
                            "LIMIT 100000;"
                        )
                    )
    elif engine.dialect.name == SupportedDialect.POSTGRESQL:
        # With Postgresql we do this in chunks to avoid using too much memory
        # We also need to do this in a loop since we can't be sure that we have
        # updated all rows in the table until the rowcount is 0
        for table in STATISTICS_TABLES:
            result = None
            while result is None or result.rowcount > 0:  # type: ignore[unreachable]
                with session_scope(session=session_maker()) as session:
                    result = session.connection().execute(
                        text(
                            f"UPDATE {table} set start_ts="  # noqa: S608
                            "(case when start is NULL then 0 else EXTRACT(EPOCH FROM start::timestamptz) end), "
                            "created_ts=EXTRACT(EPOCH FROM created::timestamptz), "
                            "last_reset_ts=EXTRACT(EPOCH FROM last_reset::timestamptz) "
                            "where id IN ("
                            f"SELECT id FROM {table} where start_ts is NULL LIMIT 100000"
                            ");"
                        )
                    )


def _context_id_to_bytes(context_id: str | None) -> bytes | None:
    """Convert a context_id to bytes."""
    if context_id is None:
        return None
    with contextlib.suppress(ValueError):
        # There may be garbage in the context_id column
        # from custom integrations that are not UUIDs or
        # ULIDs that filled the column to the max length
        # so we need to catch the ValueError and return
        # None if it happens
        if len(context_id) == 26:
            return ulid_to_bytes(context_id)
        return UUID(context_id).bytes
    return None


def _generate_ulid_bytes_at_time(timestamp: float | None) -> bytes:
    """Generate a ulid with a specific timestamp."""
    return ulid_to_bytes(ulid_at_time(timestamp or time()))


@retryable_database_job("migrate states context_ids to binary format")
def migrate_states_context_ids(instance: Recorder) -> bool:
    """Migrate states context_ids to use binary format."""
    _to_bytes = _context_id_to_bytes
    session_maker = instance.get_session
    _LOGGER.debug("Migrating states context_ids to binary format")
    with session_scope(session=session_maker()) as session:
        if states := session.execute(
            find_states_context_ids_to_migrate(instance.max_bind_vars)
        ).all():
            session.execute(
                update(States),
                [
                    {
                        "state_id": state_id,
                        "context_id": None,
                        "context_id_bin": _to_bytes(context_id)
                        or _generate_ulid_bytes_at_time(last_updated_ts),
                        "context_user_id": None,
                        "context_user_id_bin": _to_bytes(context_user_id),
                        "context_parent_id": None,
                        "context_parent_id_bin": _to_bytes(context_parent_id),
                    }
                    for state_id, last_updated_ts, context_id, context_user_id, context_parent_id in states
                ],
            )
        # If there is more work to do return False
        # so that we can be called again
        is_done = not states

    if is_done:
        _drop_index(session_maker, "states", "ix_states_context_id")

    _LOGGER.debug("Migrating states context_ids to binary format: done=%s", is_done)
    return is_done


@retryable_database_job("migrate events context_ids to binary format")
def migrate_events_context_ids(instance: Recorder) -> bool:
    """Migrate events context_ids to use binary format."""
    _to_bytes = _context_id_to_bytes
    session_maker = instance.get_session
    _LOGGER.debug("Migrating context_ids to binary format")
    with session_scope(session=session_maker()) as session:
        if events := session.execute(
            find_events_context_ids_to_migrate(instance.max_bind_vars)
        ).all():
            session.execute(
                update(Events),
                [
                    {
                        "event_id": event_id,
                        "context_id": None,
                        "context_id_bin": _to_bytes(context_id)
                        or _generate_ulid_bytes_at_time(time_fired_ts),
                        "context_user_id": None,
                        "context_user_id_bin": _to_bytes(context_user_id),
                        "context_parent_id": None,
                        "context_parent_id_bin": _to_bytes(context_parent_id),
                    }
                    for event_id, time_fired_ts, context_id, context_user_id, context_parent_id in events
                ],
            )
        # If there is more work to do return False
        # so that we can be called again
        is_done = not events

    if is_done:
        _drop_index(session_maker, "events", "ix_events_context_id")

    _LOGGER.debug("Migrating events context_ids to binary format: done=%s", is_done)
    return is_done


@retryable_database_job("migrate events event_types to event_type_ids")
def migrate_event_type_ids(instance: Recorder) -> bool:
    """Migrate event_type to event_type_ids."""
    session_maker = instance.get_session
    _LOGGER.debug("Migrating event_types")
    event_type_manager = instance.event_type_manager
    with session_scope(session=session_maker()) as session:
        if events := session.execute(
            find_event_type_to_migrate(instance.max_bind_vars)
        ).all():
            event_types = {event_type for _, event_type in events}
            if None in event_types:
                # event_type should never be None but we need to be defensive
                # so we don't fail the migration because of a bad state
                event_types.remove(None)
                event_types.add(_EMPTY_EVENT_TYPE)

            event_type_to_id = event_type_manager.get_many(event_types, session)
            if missing_event_types := {
                event_type
                for event_type, event_id in event_type_to_id.items()
                if event_id is None
            }:
                missing_db_event_types = [
                    EventTypes(event_type=event_type)
                    for event_type in missing_event_types
                ]
                session.add_all(missing_db_event_types)
                session.flush()  # Assign ids
                for db_event_type in missing_db_event_types:
                    # We cannot add the assigned ids to the event_type_manager
                    # because the commit could get rolled back
                    assert (
                        db_event_type.event_type is not None
                    ), "event_type should never be None"
                    event_type_to_id[
                        db_event_type.event_type
                    ] = db_event_type.event_type_id
                    event_type_manager.clear_non_existent(db_event_type.event_type)

            session.execute(
                update(Events),
                [
                    {
                        "event_id": event_id,
                        "event_type": None,
                        "event_type_id": event_type_to_id[
                            _EMPTY_EVENT_TYPE if event_type is None else event_type
                        ],
                    }
                    for event_id, event_type in events
                ],
            )

        # If there is more work to do return False
        # so that we can be called again
        is_done = not events

    if is_done:
        instance.event_type_manager.active = True

    _LOGGER.debug("Migrating event_types done=%s", is_done)
    return is_done


@retryable_database_job("migrate states entity_ids to states_meta")
def migrate_entity_ids(instance: Recorder) -> bool:
    """Migrate entity_ids to states_meta.

    We do this in two steps because we need the history queries to work
    while we are migrating.

    1. Link the states to the states_meta table
    2. Remove the entity_id column from the states table (in post_migrate_entity_ids)
    """
    _LOGGER.debug("Migrating entity_ids")
    states_meta_manager = instance.states_meta_manager
    with session_scope(session=instance.get_session()) as session:
        if states := session.execute(
            find_entity_ids_to_migrate(instance.max_bind_vars)
        ).all():
            entity_ids = {entity_id for _, entity_id in states}
            if None in entity_ids:
                # entity_id should never be None but we need to be defensive
                # so we don't fail the migration because of a bad state
                entity_ids.remove(None)
                entity_ids.add(_EMPTY_ENTITY_ID)

            entity_id_to_metadata_id = states_meta_manager.get_many(
                entity_ids, session, True
            )
            if missing_entity_ids := {
                entity_id
                for entity_id, metadata_id in entity_id_to_metadata_id.items()
                if metadata_id is None
            }:
                missing_states_metadata = [
                    StatesMeta(entity_id=entity_id) for entity_id in missing_entity_ids
                ]
                session.add_all(missing_states_metadata)
                session.flush()  # Assign ids
                for db_states_metadata in missing_states_metadata:
                    # We cannot add the assigned ids to the event_type_manager
                    # because the commit could get rolled back
                    assert (
                        db_states_metadata.entity_id is not None
                    ), "entity_id should never be None"
                    entity_id_to_metadata_id[
                        db_states_metadata.entity_id
                    ] = db_states_metadata.metadata_id

            session.execute(
                update(States),
                [
                    {
                        "state_id": state_id,
                        # We cannot set "entity_id": None yet since
                        # the history queries still need to work while the
                        # migration is in progress and we will do this in
                        # post_migrate_entity_ids
                        "metadata_id": entity_id_to_metadata_id[
                            _EMPTY_ENTITY_ID if entity_id is None else entity_id
                        ],
                    }
                    for state_id, entity_id in states
                ],
            )

        # If there is more work to do return False
        # so that we can be called again
        is_done = not states

    _LOGGER.debug("Migrating entity_ids done=%s", is_done)
    return is_done


@retryable_database_job("post migrate states entity_ids to states_meta")
def post_migrate_entity_ids(instance: Recorder) -> bool:
    """Remove old entity_id strings from states.

    We cannot do this in migrate_entity_ids since the history queries
    still need to work while the migration is in progress.
    """
    session_maker = instance.get_session
    _LOGGER.debug("Cleanup legacy entity_ids")
    with session_scope(session=session_maker()) as session:
        cursor_result = session.connection().execute(batch_cleanup_entity_ids())
        is_done = not cursor_result or cursor_result.rowcount == 0
        # If there is more work to do return False
        # so that we can be called again

    if is_done:
        # Drop the old indexes since they are no longer needed
        _drop_index(session_maker, "states", LEGACY_STATES_ENTITY_ID_LAST_UPDATED_INDEX)

    _LOGGER.debug("Cleanup legacy entity_ids done=%s", is_done)
    return is_done


@retryable_database_job("cleanup_legacy_event_ids")
def cleanup_legacy_states_event_ids(instance: Recorder) -> bool:
    """Remove old event_id index from states.

    We used to link states to events using the event_id column but we no
    longer store state changed events in the events table.

    If all old states have been purged and existing states are in the new
    format we can drop the index since it can take up ~10MB per 1M rows.
    """
    session_maker = instance.get_session
    _LOGGER.debug("Cleanup legacy entity_ids")
    with session_scope(session=session_maker()) as session:
        result = session.execute(has_used_states_event_ids()).scalar()
        # In the future we may migrate existing states to the new format
        # but in practice very few of these still exist in production and
        # removing the index is the likely all that needs to happen.
        all_gone = not result

    if all_gone:
        # Only drop the index if there are no more event_ids in the states table
        # ex all NULL
        assert instance.engine is not None, "engine should never be None"
        if instance.dialect_name != SupportedDialect.SQLITE:
            # SQLite does not support dropping foreign key constraints
            # so we can't drop the index at this time but we can avoid
            # looking for legacy rows during purge
            _drop_foreign_key_constraints(
                session_maker, instance.engine, TABLE_STATES, ["event_id"]
            )
            _drop_index(session_maker, "states", LEGACY_STATES_EVENT_ID_INDEX)
        instance.use_legacy_events_index = False

    return True


def _initialize_database(session: Session) -> bool:
    """Initialize a new database.

    The function determines the schema version by inspecting the db structure.

    When the schema version is not present in the db, either db was just
    created with the correct schema, or this is a db created before schema
    versions were tracked. For now, we'll test if the changes for schema
    version 1 are present to make the determination. Eventually this logic
    can be removed and we can assume a new db is being created.
    """
    inspector = sqlalchemy.inspect(session.connection())
    indexes = inspector.get_indexes("events")

    for index in indexes:
        if index["column_names"] in (["time_fired"], ["time_fired_ts"]):
            # Schema addition from version 1 detected. New DB.
            session.add(StatisticsRuns(start=get_start_time()))
            session.add(SchemaChanges(schema_version=SCHEMA_VERSION))
            return True

    # Version 1 schema changes not found, this db needs to be migrated.
    current_version = SchemaChanges(schema_version=0)
    session.add(current_version)
    return True


def initialize_database(session_maker: Callable[[], Session]) -> bool:
    """Initialize a new database."""
    try:
        with session_scope(session=session_maker()) as session:
            if _get_schema_version(session) is not None:
                return True
            return _initialize_database(session)

    except Exception as err:  # pylint: disable=broad-except
        _LOGGER.exception("Error when initialise database: %s", err)
        return False<|MERGE_RESOLUTION|>--- conflicted
+++ resolved
@@ -1073,7 +1073,15 @@
         _create_index(session_maker, "event_types", "ix_event_types_event_type")
         _create_index(session_maker, "states_meta", "ix_states_meta_entity_id")
     elif new_version == 42:
-<<<<<<< HEAD
+        # If the user had a previously failed migration, or they
+        # downgraded from 2023.3.x to an older version we will have
+        # unmigrated statistics columns so we want to clean this up
+        # one last time since compiling the statistics will be slow
+        # or fail if we have unmigrated statistics.
+        _migrate_statistics_columns_to_timestamp_removing_duplicates(
+            hass, instance, session_maker, engine
+        )
+    elif new_version == 43:
         dialect_name = engine.dialect.name
         if dialect_name != SupportedDialect.MYSQL:
             # SQLite doesn't support ALTER TABLE with our minimum version
@@ -1124,17 +1132,7 @@
             session_maker,
             engine,
             "event_data",
-            [f"hash {hash_column_type}"],
-=======
-        # If the user had a previously failed migration, or they
-        # downgraded from 2023.3.x to an older version we will have
-        # unmigrated statistics columns so we want to clean this up
-        # one last time since compiling the statistics will be slow
-        # or fail if we have unmigrated statistics.
-        _migrate_statistics_columns_to_timestamp_removing_duplicates(
-            hass, instance, session_maker, engine
->>>>>>> 1271f163
-        )
+            [f"hash {hash_column_type}"],          
     else:
         raise ValueError(f"No schema migration defined for version {new_version}")
 
