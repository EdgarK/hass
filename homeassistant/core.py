--- conflicted
+++ resolved
@@ -850,11 +850,7 @@
         args: parameters for method to call.
         """
         if asyncio.iscoroutine(target):
-<<<<<<< HEAD
-            return self.async_create_task(target, eager_start=eager_start)
-=======
             return self.async_create_task(target, eager_start=True)
->>>>>>> 734a614e
 
         # This code path is performance sensitive and uses
         # if TYPE_CHECKING to avoid the overhead of constructing
